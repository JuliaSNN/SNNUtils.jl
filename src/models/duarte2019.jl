--- conflicted
+++ resolved
@@ -10,14 +10,10 @@
         τde = 0.70ms,
         τri = 0.19ms,
         τdi = 2.50ms,
-<<<<<<< HEAD
-        # gsyn_e=1.04nS,
-        # gsyn_i=0.84nS
-=======
         gsyn_e = 1.04nS, # ADDED 
         gsyn_i = 0.84nS, # ADDED 
->>>>>>> 629c5af1
     ),
+    
     SST = SNN.IFParameterGsyn(
         τm = 102.86pF / 4.61nS,
         El = -61mV,
