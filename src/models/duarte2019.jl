--- conflicted
+++ resolved
@@ -5,41 +5,27 @@
         El = -64.33mV,
         Vt = -38.97mV,
         Vr = -57.47mV,
-        τabs = 0.5ms, # CHANGED 0.42ms
+        τabs = 0.42ms,
         τre = 0.18ms,
         τde = 0.70ms,
-<<<<<<< HEAD
         τri = 0.19ms,
         τdi = 2.50ms,
     #     gsyn_e = 1.04nS, # ADDED
     #     gsyn_i = 0.84nS, # ADDED
-=======
-        τri = 0.19ms, # CHANGED 0.2ms
-        τdi = 2.50ms,
-        gsyn_e = 1.04nS, # ADDED 
-        gsyn_i = 0.84nS, # ADDED 
-
->>>>>>> 3e1900a3
     ),
     SST = SNN.IFParameterGsyn(
         τm = 102.86pF / 4.61nS,
         El = -61mV,
         Vt = -34.4mV,
         Vr = -47.11mV,
-        τabs = 1.3ms, # CHANGED 1.34ms
+        τabs = 1.34ms,
         τre = 0.18ms,
         τde = 1.80ms,
         τri = 0.19ms,
         τdi = 5.00ms,
-<<<<<<< HEAD
-        gsyn_e = 0.7ns, # 0.56nS 
-        gsyn_i = 0.8ns, # 0.59nS 
-        b = 80.5pA,      #(pA) 'sra' current increment
-=======
         gsyn_e = 0.56nS, # CHANGED 0.8
         gsyn_i = 0.59nS, # CHANGED 0.7
         b = 80.5pA,       #(pA) 'sra' current increment
->>>>>>> 3e1900a3
         τw = 144ms,        #(s) adaptation time constant (~Ca-activated K current inactivation)
     ),
     # ),
