# dend_stdp = STDP(
#     a⁻ = 4.0f-5,  #ltd strength          # made 10 times slower
#     a⁺ = 14.0f-5, #ltp strength
#     θ⁻ = -40.0,  #ltd voltage threshold # set higher
#     θ⁺ = -20.0,  #ltp voltage threshold
#     τu = 15.0,  #timescale for u variable
#     τv = 45.0,  #timescale for v variable
#     τx = 20.0,  #timescale for x variable
#     τ1 = 5,    # filter for delayed voltage
#     j⁻ = 1.78,  #minimum ee strength
#     j⁺ = 41.4,   #maximum ee strength
# )

# # Alessio's network
# Ne = 2000         # number of excitatory neurons
# p = 0.2           # connection probability
# initialEE = 2.86  # pF
# numSynapses = p*Ne^2
# totalMass = initialEE*numSynapses

# # Smaller network
# NeSmall = 1000
# newP = 0.2
# newInitialEE = totalMass/(newP*NeSmall^2)

quaresima2023 = (
    plasticity = (
<<<<<<< HEAD
        iSTDP_rate = SNN.iSTDPParameterRate(η = 0.2, τy = 10ms, r=10Hz, Wmax = 243.0pF, Wmin = 2.78pF),
        iSTDP_potential =SNN.iSTDPParameterPotential(η = 0.2, v0 = -70mV, τy = 5ms, Wmax = 243.0pF, Wmin = 2.78pF),
        vstdp = SNN.vSTDPParameter(
                A_LTD = 4.0f-4,  #ltd strength
                A_LTP = 14.0f-4, #ltp strength
                θ_LTD = -40.0,  #ltd voltage threshold # set higher
                θ_LTP = -20.0,  #ltp voltage threshold
=======
        iSTDP_rate = SNN.iSTDPParameterRate(η = 0.2, τy = 5ms, r=10Hz, Wmax = 243.4pF, Wmin = 0.1pF), 
        iSTDP_potential =SNN.iSTDPParameterPotential(η = 0.2, v0 = -70mV, τy = 5ms, Wmax = 243.4pF, Wmin = 0.1pF),        
        vstdp = SNN.vSTDPParameter(
                A_LTD = 14.0f-4,  #ltd strength
                A_LTP = 8.0f-4, #ltp strength
                θ_LTD = -60.0,  #ltd voltage threshold # set higher
                θ_LTP = -25.0,  #ltp voltage threshold
>>>>>>> 629c5af1
                τu = 15.0,  #timescale for u variable
                τv = 45.0,  #timescale for v variable
                τx = 20.0,  #timescale for x variable
                Wmin = 2.78,  #minimum ee strength
                Wmax = 41.4,   #maximum ee strength
            )
    ),
    connectivity = (
        EdE = (p = 0.2,  μ = 10.78, dist = Normal, σ = 1),
<<<<<<< HEAD
        IfE = (p = 0.2,  μ = log(5.27),  dist = LogNormal, σ = 0.),
        IsE = (p = 0.2,  μ = log(5.27),  dist = LogNormal, σ = 0.),

        EIf = (p = 0.2,  μ = log(15.8), dist = LogNormal, σ = 0.),
        IsIf = (p = 0.2, μ = log(0.83),  dist = LogNormal, σ = 0.),
        IfIf = (p = 0.2, μ = log(16.2), dist = LogNormal, σ = 0.),

        EdIs = (p = 0.2, μ = log(15.8), dist = LogNormal, σ = 0.),
        IfIs = (p = 0.2, μ = log(1.47), dist = LogNormal, σ = 0.),
        IsIs = (p = 0.2, μ = log(16.2), dist = LogNormal, σ = 0.),
    )
    # connectivity = (
    #     EdE = (p = 0.3,  μ = (10.78*(0.2*2000^2))/(0.3*1000^2), dist = Normal, σ = 1),
    #     IfE = (p = 0.3,  μ = log((5.27*(0.2*2000^2))/(0.3*1000^2)),  dist = LogNormal, σ = 0.),
    #     IsE = (p = 0.3,  μ = log((5.27*(0.2*2000^2))/(0.3*1000^2)),  dist = LogNormal, σ = 0.),

    #     EIf = (p = 0.3,  μ = log((15.8*(0.2*2000^2))/(0.3*1000^2)), dist = LogNormal, σ = 0), # this
    #     IsIf = (p = 0.3, μ = log((0.83*(0.2*2000^2))/(0.3*1000^2)),  dist = LogNormal, σ = 0.25),
    #     IfIf = (p = 0.3, μ = log((16.2*(0.2*2000^2))/(0.3*1000^2)), dist = LogNormal, σ = 0.14),

    #     EdIs = (p = 0.3, μ = log((15.8*(0.2*2000^2))/(0.3*1000^2)), dist = LogNormal, σ = 0), # this
    #     IfIs = (p = 0.3, μ = log((1.47*(0.2*2000^2))/(0.3*1000^2)), dist = LogNormal, σ = 0.1),
    #     IsIs = (p = 0.3, μ = log((16.2*(0.2*2000^2))/(0.3*1000^2)), dist = LogNormal, σ = 0.1),
    # )
)


export quaresima2023
=======
        IfE = (p = 0.2,  μ = log(16.),  dist = LogNormal, σ = 0.),
        IsE = (p = 0.2,  μ = log(16.),  dist = LogNormal, σ = 0.),

        EIf = (p = 0.2,  μ = log(16.8), dist = LogNormal, σ = 0),
        IsIf = (p = 0.2, μ = log(5.83),  dist = LogNormal, σ = 0.),
        IfIf = (p = 0.2, μ = log(16.2), dist = LogNormal, σ = 0.),

        EdIs = (p = 0.2, μ = log(16.0), dist = LogNormal, σ = 0),
        IfIs = (p = 0.2, μ = log(5.47), dist = LogNormal, σ = 0.),
        IsIs = (p = 0.2, μ = log(16.2), dist = LogNormal, σ = 0.),
    )
)
export quaresima2023, ballstick_network
>>>>>>> 629c5af1
<|MERGE_RESOLUTION|>--- conflicted
+++ resolved
@@ -1,39 +1,5 @@
-# dend_stdp = STDP(
-#     a⁻ = 4.0f-5,  #ltd strength          # made 10 times slower
-#     a⁺ = 14.0f-5, #ltp strength
-#     θ⁻ = -40.0,  #ltd voltage threshold # set higher
-#     θ⁺ = -20.0,  #ltp voltage threshold
-#     τu = 15.0,  #timescale for u variable
-#     τv = 45.0,  #timescale for v variable
-#     τx = 20.0,  #timescale for x variable
-#     τ1 = 5,    # filter for delayed voltage
-#     j⁻ = 1.78,  #minimum ee strength
-#     j⁺ = 41.4,   #maximum ee strength
-# )
-
-# # Alessio's network
-# Ne = 2000         # number of excitatory neurons
-# p = 0.2           # connection probability
-# initialEE = 2.86  # pF
-# numSynapses = p*Ne^2
-# totalMass = initialEE*numSynapses
-
-# # Smaller network
-# NeSmall = 1000
-# newP = 0.2
-# newInitialEE = totalMass/(newP*NeSmall^2)
-
 quaresima2023 = (
     plasticity = (
-<<<<<<< HEAD
-        iSTDP_rate = SNN.iSTDPParameterRate(η = 0.2, τy = 10ms, r=10Hz, Wmax = 243.0pF, Wmin = 2.78pF),
-        iSTDP_potential =SNN.iSTDPParameterPotential(η = 0.2, v0 = -70mV, τy = 5ms, Wmax = 243.0pF, Wmin = 2.78pF),
-        vstdp = SNN.vSTDPParameter(
-                A_LTD = 4.0f-4,  #ltd strength
-                A_LTP = 14.0f-4, #ltp strength
-                θ_LTD = -40.0,  #ltd voltage threshold # set higher
-                θ_LTP = -20.0,  #ltp voltage threshold
-=======
         iSTDP_rate = SNN.iSTDPParameterRate(η = 0.2, τy = 5ms, r=10Hz, Wmax = 243.4pF, Wmin = 0.1pF), 
         iSTDP_potential =SNN.iSTDPParameterPotential(η = 0.2, v0 = -70mV, τy = 5ms, Wmax = 243.4pF, Wmin = 0.1pF),        
         vstdp = SNN.vSTDPParameter(
@@ -41,46 +7,15 @@
                 A_LTP = 8.0f-4, #ltp strength
                 θ_LTD = -60.0,  #ltd voltage threshold # set higher
                 θ_LTP = -25.0,  #ltp voltage threshold
->>>>>>> 629c5af1
                 τu = 15.0,  #timescale for u variable
                 τv = 45.0,  #timescale for v variable
                 τx = 20.0,  #timescale for x variable
-                Wmin = 2.78,  #minimum ee strength
+                Wmin = 2.78,  #minimum ee strength # CHANGED Wmin = 1.78
                 Wmax = 41.4,   #maximum ee strength
             )
     ),
     connectivity = (
         EdE = (p = 0.2,  μ = 10.78, dist = Normal, σ = 1),
-<<<<<<< HEAD
-        IfE = (p = 0.2,  μ = log(5.27),  dist = LogNormal, σ = 0.),
-        IsE = (p = 0.2,  μ = log(5.27),  dist = LogNormal, σ = 0.),
-
-        EIf = (p = 0.2,  μ = log(15.8), dist = LogNormal, σ = 0.),
-        IsIf = (p = 0.2, μ = log(0.83),  dist = LogNormal, σ = 0.),
-        IfIf = (p = 0.2, μ = log(16.2), dist = LogNormal, σ = 0.),
-
-        EdIs = (p = 0.2, μ = log(15.8), dist = LogNormal, σ = 0.),
-        IfIs = (p = 0.2, μ = log(1.47), dist = LogNormal, σ = 0.),
-        IsIs = (p = 0.2, μ = log(16.2), dist = LogNormal, σ = 0.),
-    )
-    # connectivity = (
-    #     EdE = (p = 0.3,  μ = (10.78*(0.2*2000^2))/(0.3*1000^2), dist = Normal, σ = 1),
-    #     IfE = (p = 0.3,  μ = log((5.27*(0.2*2000^2))/(0.3*1000^2)),  dist = LogNormal, σ = 0.),
-    #     IsE = (p = 0.3,  μ = log((5.27*(0.2*2000^2))/(0.3*1000^2)),  dist = LogNormal, σ = 0.),
-
-    #     EIf = (p = 0.3,  μ = log((15.8*(0.2*2000^2))/(0.3*1000^2)), dist = LogNormal, σ = 0), # this
-    #     IsIf = (p = 0.3, μ = log((0.83*(0.2*2000^2))/(0.3*1000^2)),  dist = LogNormal, σ = 0.25),
-    #     IfIf = (p = 0.3, μ = log((16.2*(0.2*2000^2))/(0.3*1000^2)), dist = LogNormal, σ = 0.14),
-
-    #     EdIs = (p = 0.3, μ = log((15.8*(0.2*2000^2))/(0.3*1000^2)), dist = LogNormal, σ = 0), # this
-    #     IfIs = (p = 0.3, μ = log((1.47*(0.2*2000^2))/(0.3*1000^2)), dist = LogNormal, σ = 0.1),
-    #     IsIs = (p = 0.3, μ = log((16.2*(0.2*2000^2))/(0.3*1000^2)), dist = LogNormal, σ = 0.1),
-    # )
-)
-
-
-export quaresima2023
-=======
         IfE = (p = 0.2,  μ = log(16.),  dist = LogNormal, σ = 0.),
         IsE = (p = 0.2,  μ = log(16.),  dist = LogNormal, σ = 0.),
 
@@ -93,5 +28,4 @@
         IsIs = (p = 0.2, μ = log(16.2), dist = LogNormal, σ = 0.),
     )
 )
-export quaresima2023, ballstick_network
->>>>>>> 629c5af1
+export quaresima2023, ballstick_network