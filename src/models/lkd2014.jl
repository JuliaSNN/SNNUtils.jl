--- conflicted
+++ resolved
@@ -58,9 +58,5 @@
     )
 )
 
-<<<<<<< HEAD
-export LKD2014
-=======
 
-export LKD2014, LKD2014SingleExp
->>>>>>> 3e1900a3
+export LKD2014, LKD2014SingleExp