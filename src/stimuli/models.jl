"""
    step_input_sequence(; network, targets=[:d], lexicon, config_sequence, seed=1234)

Generate a sequence input for a spiking neural network.

# Arguments
- `network`: The spiking neural network object.
- `targets`: An array of target neurons to stimulate. Default is `[:d]`.
- `lexicon`: The lexicon object containing the sequence symbols.
- `config_sequence`: The configuration for generating the sequence.

# Returns
- `stim`: A named tuple of stimuli for each symbol in the sequence.
- `seq`: The generated sequence.

"""
# Sequence input
function step_input_sequence(;network, targets=[:d], lexicon, 
    config_sequence, p_post, 
    peak_rate=4kHz, start_rate=2kHz, decay_rate=10ms,
    kwargs...)

    @unpack E = network.pop
<<<<<<< HEAD
    seq = generate_sequence(lexicon, word_phonemes_sequence; config_sequence..., kwargs...)
=======
    # Sequence input
    seq = generate_sequence(lexicon, word_phonemes_sequence; config_sequence...)
>>>>>>> 2ace3828

    function step_input(x, param::PSParam) 
        intervals::Vector{Vector{Float32}} = param.variables[:intervals]
        decay::Float32 = param.variables[:decay]
        peak::Float32 = param.variables[:peak]
        start::Float32 = param.variables[:start]
        if time_in_interval(x, intervals)
            my_interval::Float32 = start_interval(x, intervals)
            return peak + (start-peak)*(exp(-(x-my_interval)/decay)) 
            # return 0kHz
        else
            return 0kHz
        end
    end

    stim = Dict{Symbol,Any}()
    parameters = Dict(:decay=>decay_rate, :peak=>peak_rate, :start=>start_rate)
    for s in seq.symbols.words
        variables = merge(parameters, Dict(:intervals=>sign_intervals(s, seq)))
        param = PSParam(rate=step_input, 
                    variables=variables)
        for t in targets
            push!(stim, Symbol(string(s,"_",t))  => SNN.PoissonStimulus(E, :he, t, μ=4.f0, param=param, name="w_$s", p_post=p_post))
        end
    end
    for s in seq.symbols.phonemes
        variables = merge(parameters, Dict(:intervals=>sign_intervals(s, seq)))
        param = PSParam(rate=step_input, 
                    variables=variables)
        for t in targets
            push!(stim,Symbol(string(s,"_",t))  => SNN.PoissonStimulus(E, :he, t, μ=4.f0, param=param, name="$s", p_post=p_post) 
            )
        end
    end
    stim = dict2ntuple(stim)
    stim, seq
end

export step_input_sequence<|MERGE_RESOLUTION|>--- conflicted
+++ resolved
@@ -21,12 +21,8 @@
     kwargs...)
 
     @unpack E = network.pop
-<<<<<<< HEAD
     seq = generate_sequence(lexicon, word_phonemes_sequence; config_sequence..., kwargs...)
-=======
-    # Sequence input
-    seq = generate_sequence(lexicon, word_phonemes_sequence; config_sequence...)
->>>>>>> 2ace3828
+
 
     function step_input(x, param::PSParam) 
         intervals::Vector{Vector{Float32}} = param.variables[:intervals]
