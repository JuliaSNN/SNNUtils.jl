using StatsBase

"""
    generate_lexicon(config)

Generate a lexicon based on the given configuration.

# Arguments
- `config`: A dictionary containing the configuration parameters.
    - `ph_duration`: The duration of each phoneme.
    - `dictionary`: A dictionary mapping words to phonemes.

# Returns
A named tuple containing the following fields:
- `dict`: The input dictionary.
- `symbols`: A tuple containing the phonemes and words.
- `ph_duration`: The duration of each phoneme.
- `silence_symbol`: The symbol representing silence.

"""
function generate_lexicon(config)
    @unpack ph_duration, dictionary = config

    all_words = collect(keys(dictionary)) |> Set |> collect |> sort |> Vector{Symbol}
    all_phonemes = collect(values(dictionary)) |> Iterators.flatten |> Set |> collect |> sort |> Vector{Symbol}

    ## Add the silence symbolstarts
    silence_symbol = :_

    return (dict=dictionary, 
            symbols=(phonemes = all_phonemes, 
            words = all_words), 
            ph_duration = ph_duration, 
            silence = silence_symbol)
end

function generate_lexicon_vot(config)
    @unpack ph_duration, dictionary = config

    all_words = collect(keys(dictionary)) |> Set |> collect |> sort |> Vector{Symbol}
    all_phonemes = collect(values(dictionary)) |> Iterators.flatten |> Set |> collect |> sort |> Vector{Symbol}
    for word in all_words
        push!(all_phonemes, Symbol("#$word"))
    end
    ## Add the silence symbolstarts
    silence_symbol = :_

    return (dict=dictionary, 
            symbols=(phonemes = all_phonemes, 
            words = all_words), 
            ph_duration = ph_duration, 
            silence = silence_symbol)
end

"""
    generate_sequence(lexicon, config, seed=nothing)

Generate a sequence of words and phonemes based on the provided lexicon and configuration.

# Arguments
- `lexicon`: A dictionary containing the lexicon information.
    - `dict`: A dictionary mapping words and phonemes to their corresponding IDs.
    - `symbols`: A list of symbols in the lexicon.
    - `silence_symbol`: The symbol representing silence.
    - `ph_duration`: A dictionary mapping phonemes to their corresponding durations.

# Returns
A named tuple containing the lexicon information and the generated sequence.

"""
<<<<<<< HEAD
function generate_sequence(seq_function::Function; lexicon::NamedTuple,  init_silence=1s, end_slience=1ms, kwargs...)
=======
function generate_sequence(seq_function::Function; lexicon::NamedTuple, seed=-1, kwargs...)
    (seed > 0) && (Random.seed!(seed))
>>>>>>> 31e776a5

    words, phonemes, seq_length = seq_function(;
                        lexicon=lexicon,
                        kwargs...
                    )

    @unpack dict, symbols, silence, ph_duration = lexicon
    ## create the populations
    ## sequence from the initial word sequence
<<<<<<< HEAD
    sequence = Matrix{Any}(fill(silence, 3, seq_length+2))
=======
    sequence = Matrix{Any}(fill(silence, 6, seq_length+1))
>>>>>>> 31e776a5
    sequence[1, 1] = silence
    sequence[2, 1] = silence
    sequence[3, 1] = ph_duration[silence]
    for (n, (w, p)) in enumerate(zip(words, phonemes))

        if startswith(String(p), "#")
            sequence[1, 1+n] = w
            sequence[2, 1+n] = p
            min, max = ph_duration[p]
            vot_duration = rand(range(min, max; step=10))
            sequence[3, 1+n] = Float32(vot_duration)
        else
            sequence[1, 1+n] = w
            sequence[2, 1+n] = p
            sequence[3, 1+n] = ph_duration[p]
        end
    end
    sequence[1, end] = silence
    sequence[2, end] = silence
    sequence[3, end] = end_slience

    sequence[4, :] .= :mid
    for n in axes(sequence, 2)[1:end-2]
        if !(sequence[1, n+1] == sequence[1, n])
            sequence[4, 1+n] = :onset
        end
        if !(sequence[1, n+1] == sequence[1, n+2])
            sequence[4, 1+n] = :offset
            j = 2
            while !(sequence[4, n+1 - j] == :onset)
                sequence[4, 1+n-j] = Symbol("offset$j")
                j += 1
            end
            sequence
        end
        (sequence[1, n] == :_) && (sequence[4, n] = :silence)
    end

    sequence[5,:] .= [0ms,cumsum(sequence[3,2:end])...]
    sequence[6,:] .= [cumsum(sequence[3,1:end])...]

    line_id = (words=1, phonemes=2, duration=3, type=4, onset=5, offset=6)
    sequence = (;lexicon...,
                sequence=sequence,
                line_id = line_id)

end

function generate_sequence_vot(seq_function::Function; lexicon::NamedTuple, init_silence=1s, end_slience=1ms, kwargs...) 

    words, phonemes, seq_length = seq_function(;
                        lexicon=lexicon,
                        kwargs...
                    )

    @unpack dict, symbols, silence, ph_duration = lexicon
    ## create the populations
    ## sequence from the initial word sequence
    sequence = Matrix{Any}(fill(silence, 3, seq_length+2))
    sequence[1, 1] = silence
    sequence[2, 1] = silence
    sequence[3, 1] = init_silence
    for (n, (w, p)) in enumerate(zip(words, phonemes))
        
        if startswith(String(p), "#")
            sequence[1, 1+n] = silence
            sequence[2, 1+n] = p
            min, max = ph_duration[p]
            vot_duration = rand(range(min, max; step=10))
            sequence[3, 1+n] = Float32(vot_duration)
        elseif sequence[2, n]  == silence
            sequence[1, 1+n] = silence
            sequence[2, 1+n] = p
            sequence[3, 1+n] = ph_duration[p]
        else
            sequence[1, 1+n] = w
            sequence[2, 1+n] = p
            sequence[3, 1+n] = ph_duration[p]
        end
    end
    sequence[1, end] = silence
    sequence[2, end] = silence
    sequence[3, end] = end_slience

    line_id = (phonemes=2, words=1, duration=3)
    sequence = (;lexicon...,
                sequence=sequence,
                line_id = line_id)

end

"""
    sign_intervals(sign::Symbol, sequence)

Given a sign symbol and a sequence, this function identifies the line of the sequence that contains the sign and finds the intervals where the sign is present. The intervals are returned as a vector of vectors, where each inner vector represents an interval and contains two elements: the start time and the end time of the interval.

# Arguments
- `sign::Symbol`: The sign symbol to search for in the sequence.
- `sequence`: The sequence object containing the sign and other information.

# Returns
- `intervals`: A vector of vectors representing the intervals where the sign is present in the sequence.

# Example
"""
function sign_intervals(sign::Symbol, sequence)
    @unpack dict, sequence, symbols, line_id = sequence
    ## Identify the line of the sequence that contains the sign
    sign_line_id = -1
    for k in keys(symbols)
        if sign in getfield(symbols,k)
            sign_line_id = getfield(line_id,k)
            break
        end
    end
    if sign_line_id == -1
        throw(ErrorException("Sign index not found"))
    end

    ## Find the intervals where the sign is present
    intervals = Vector{Vector{Float32}}()
    # cum_duration = cumsum(sequence[line_id.duration,:])
    # _end = 1
    # interval = [-1, -1]
    my_seq = sequence[sign_line_id, :]
    time_counter = 0
    for i in eachindex(my_seq)
        interval_start = time_counter
        if my_seq[i] == sign
            interval_end = time_counter + sequence[line_id.duration, i]
        else
            interval_end = time_counter
        end
        if  interval_end > interval_start
            interval = [interval_start, interval_end]
            push!(intervals, interval)
        end
        time_counter += sequence[line_id.duration, i]
    end
    # while !isnothing(_end)  || !isnothing(_start)
    #     _start = findfirst(x -> x == sign, my_seq[_end:end])
    #     if isnothing(_start)
    #         break
    #     else
    #         _start += _end-1
    #     end
    #     _end  = findfirst(x -> x != sign, my_seq[_start:end]) + _start - 1
    #     interval[1] = cum_duration[_start] - sequence[line_id.duration,_start]
    #     interval[2] = cum_duration[_end-1]
    # end
    return intervals
end


function all_intervals(sym::Symbol, sequence; interval::Vector=[-50ms, 100ms] )
    offsets = Vector{Vector{Float32}}()
    ys = Vector{Symbol}()
    symbols = getfield(sequence.symbols, sym)
    @show symbols
    for word in symbols
        for myinterval in sign_intervals(word, sequence)
            offset = myinterval[end] .+ interval
            push!(offsets, offset)
            push!(ys, word)
        end
    end
    return offsets, ys
end



"""
    sequence_end(seq)

Return the end of the sequence.

# Arguments
- `seq`: A sequence object containing `line_id` and `sequence` fields.

# Returns
- The sum of the values in the `sequence` array at the `line_id.duration` index.

"""
function sequence_end(seq)
    @unpack line_id, sequence = seq
    return sum(sequence[line_id.duration, :])
end

"""
    time_in_interval(x, intervals)

Return true if the time `x` is in any of the intervals.

# Arguments
- `x`: A Float32 value representing the time.
- `intervals`: A vector of vectors, where each inner vector represents an interval with two Float32 values.

# Returns
- `true` if `x` is in any of the intervals, `false` otherwise.

"""
function time_in_interval(x::Float32, intervals::Vector{Vector{Float32}})
    for interval in intervals
        if x >= interval[1] && x <= interval[2]
            return true
        end
    end
    return false
end

"""
    start_interval(x, intervals)

Return the start of the interval that contains the time `x`.

# Arguments
- `x`: A Float32 value representing the time.
- `intervals`: A vector of vectors, where each inner vector represents an interval with two Float32 values.

# Returns
- The start of the interval that contains `x`, or -1 if `x` is not in any of the intervals.

"""
function start_interval(x::Float32, intervals::Vector{Vector{Float32}})
    for interval in intervals
        if x >= interval[1] && x <= interval[2]
            return interval[1]
        end
    end
    return -1
end

"""
    getdictionary(words::Vector{Union{String, Symbol}})

Create a dictionary mapping each word in `words` to a vector of symbols representing its letters.

# Arguments
- `words`: A vector of strings or symbols representing the words.

# Returns
A dictionary mapping each word to a vector of symbols representing its letters.
"""
function getdictionary(words::Vector{T }) where T <: Union{String, Symbol}
    Dict(Symbol(word) => [Symbol(letter) for letter in string(word)] for word in words)
end

function getdictionary_vot(words::Vector{T}, phonemes_list::Vector{Vector{String}}) where T <: Union{String, Symbol}
    dictionary = Dict{Symbol,Any}()
    for (word, phonemes) in zip(words, phonemes_list)
        push!(dictionary, Symbol(word) => [Symbol(phoneme) for phoneme in phonemes])
    end
    return dictionary
end

"""
    getphonemes(dictionary::Dict{Symbol, Vector{Symbol}})

Get a vector of symbols representing all the unique phonemes in the given `dictionary`.

# Arguments
- `dictionary`: A dictionary mapping words to vectors of symbols representing their letters.

# Returns
A vector of symbols representing all the unique phonemes in the given `dictionary`.
"""
function getphonemes(dictionary::Dict{Symbol, Vector{Symbol}})
    phs = collect(unique(vcat(values(dictionary)...)))
    push!(phs, :_)
    return phs
end

function getphonemes_vot(dictionary::Dict{Symbol, Any})
    phs = collect(unique(vcat(values(dictionary)...)))
    push!(phs, :_)
    return phs
end

"""
    getduration(dictionary::Dict{Symbol, Vector{Symbol}}, duration::R) where R <: Real

Create a dictionary mapping each phoneme in the given `dictionary` to the specified `duration`.

# Arguments
- `dictionary`: A dictionary mapping words to vectors of symbols representing their letters.
- `duration`: The duration to assign to each phoneme.

# Returns
A dictionary mapping each phoneme to the specified `duration`.
"""
function getduration(dictionary::Dict{Symbol, Vector{Symbol}}, duration::R) where R <: Real
    phonemes = getphonemes(dictionary)
    durations = Dict{Symbol,Any}()
    for phoneme in phonemes
        if phoneme == Symbol("_")
            push!(durations, Symbol(phoneme) => Float32(200ms))
        else
            push!(durations, Symbol(phoneme) => Float32(duration))
        end
    end
    return durations
end

function getduration_vot(dictionary::Dict{Symbol, Any}, duration::R, vot_durations) where R <: Real
    phonemes = getphonemes_vot(dictionary)
    durations = Dict{Symbol,Any}()
    for phoneme in phonemes
        if phoneme == Symbol("_")
            push!(durations, Symbol(phoneme) => Float32(200ms))
        else
            push!(durations, Symbol(phoneme) => Float32(duration))
        end
    end

    for (word, range) in zip(keys(dictionary), vot_durations)
        vot_symbol = Symbol("#" * string(word))
        push!(durations, vot_symbol => range)
    end
    return durations
end

"""
    symbolnames(seq)

    Get the names of phonemes and words from the given sequence.
    Words are prefixed with 'w_'.

"""
function symbolnames(seq)
    phonemes = String[]
    words = String[]
    [push!(phonemes, string.(ph)) for ph in seq.symbols.phonemes]
    [push!(words, string(w)) for w in seq.symbols.words] # CHANGED: removed w_
    return (phonemes=phonemes, words=words)
end

function getneurons(stim, symbol, target=nothing)
    target = (target ==:s) || isnothing(target) ? "" : "_$target" 
    target = Symbol(string(symbol, target ))
    @show target
   return collect(Set(getfield(stim,target).neurons))
end

function getstim(stim, word, target)
    return getfield(stim, getstimsym(word, target))
end

function getstimsym(word, target)
    target = (target ==:s) || isnothing(target) ? "" : "_$target" 
    return Symbol(string(word)*target)
end

export getstim, getstimsym

<<<<<<< HEAD
export generate_sequence, sign_intervals, time_in_interval, sequence_end, generate_lexicon, generate_lexicon_vot, start_interval, getdictionary, getdictionary_vot, getduration, getduration_vot, getphonemes, symbolnames, getcells, all_intervals
=======
export generate_sequence, sign_intervals, time_in_interval, sequence_end, generate_lexicon, start_interval, getdictionary, getduration, getphonemes, symbolnames, getneurons, all_intervals
>>>>>>> 31e776a5
<|MERGE_RESOLUTION|>--- conflicted
+++ resolved
@@ -68,12 +68,8 @@
 A named tuple containing the lexicon information and the generated sequence.
 
 """
-<<<<<<< HEAD
-function generate_sequence(seq_function::Function; lexicon::NamedTuple,  init_silence=1s, end_slience=1ms, kwargs...)
-=======
 function generate_sequence(seq_function::Function; lexicon::NamedTuple, seed=-1, kwargs...)
     (seed > 0) && (Random.seed!(seed))
->>>>>>> 31e776a5
 
     words, phonemes, seq_length = seq_function(;
                         lexicon=lexicon,
@@ -83,11 +79,7 @@
     @unpack dict, symbols, silence, ph_duration = lexicon
     ## create the populations
     ## sequence from the initial word sequence
-<<<<<<< HEAD
-    sequence = Matrix{Any}(fill(silence, 3, seq_length+2))
-=======
     sequence = Matrix{Any}(fill(silence, 6, seq_length+1))
->>>>>>> 31e776a5
     sequence[1, 1] = silence
     sequence[2, 1] = silence
     sequence[3, 1] = ph_duration[silence]
@@ -442,8 +434,4 @@
 
 export getstim, getstimsym
 
-<<<<<<< HEAD
-export generate_sequence, sign_intervals, time_in_interval, sequence_end, generate_lexicon, generate_lexicon_vot, start_interval, getdictionary, getdictionary_vot, getduration, getduration_vot, getphonemes, symbolnames, getcells, all_intervals
-=======
-export generate_sequence, sign_intervals, time_in_interval, sequence_end, generate_lexicon, start_interval, getdictionary, getduration, getphonemes, symbolnames, getneurons, all_intervals
->>>>>>> 31e776a5
+export generate_sequence, sign_intervals, time_in_interval, sequence_end, generate_lexicon, start_interval, getdictionary, getduration, getphonemes, symbolnames, getneurons, all_intervals