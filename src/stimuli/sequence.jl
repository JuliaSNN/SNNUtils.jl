--- conflicted
+++ resolved
@@ -21,7 +21,7 @@
 
 """
 function generate_lexicon(config)
-    @unpack ph_duration, dictionary, add_space = config
+    @unpack ph_duration, dictionary = config
 
     all_words = collect(keys(dictionary)) |> Set |> collect |> sort |> Vector{Symbol}
     all_phonemes = collect(values(dictionary)) |> Iterators.flatten |> Set |> collect |> sort |> Vector{Symbol}
@@ -45,16 +45,6 @@
     silence = length(symbols) + 1
     push!(mapping, silence => silence_symbol)
     push!(r_mapping, silence_symbol => silence)
-
-    # Add the phoneme space symbol
-    if add_space
-        for (n, s) in enumerate(all_words)
-            n = n + length(symbols) + 2
-            ph_space_symbol = Symbol("_" * string(s))  # Get the matching symbol for ph
-            push!(mapping, n => ph_space_symbol)
-            push!(r_mapping, ph_space_symbol => n)
-        end
-    end
 
     return (id2string = mapping, 
             string2id = r_mapping, 
@@ -79,66 +69,29 @@
     - `silence_symbol`: The symbol representing silence.
     - `ph_duration`: A dictionary mapping phonemes to their corresponding durations.
 
-- `config`: A dictionary containing the configuration information.
-    - `seq_length`: The length of the sequence to generate.
-    - `init_silence` (optional): The initial silence symbol to use in the sequence.
-
-- `seed` (optional): The seed value for the random number generator.
-
 # Returns
 A named tuple containing the lexicon information and the generated sequence.
 
 """
-function generate_sequence(lexicon, config, seed=nothing)
-
-    if seed !== nothing
-        Random.seed!(seed)
-    end 
-
-    @unpack seq_length, ph_space_duration = config
+function generate_sequence(lexicon, seq_function::Function, seed=nothing; init_silence=1s, kwargs...)
+
+    words, phonemes, seq_length = seq_function(
+                        lexicon;        
+                        kwargs...
+                    )
+
     @unpack dict, id2string, string2id, symbols, silence_symbol, ph_duration = lexicon
-    silent_intervals = 1
-    if !isnothing(ph_space_duration) add_space = true else add_space = false end
-    words, phonemes = generate_random_word_sequence(
-        seq_length,
-        dict,
-        silence_symbol,
-        silent_intervals=silent_intervals,
-        add_space=add_space;
-    )
-
     ## create the populations
     ## sequence from the initial word sequence
     silence = string2id[silence_symbol]
-    if haskey(config,:init_silence)
-        sequence = fill(silence, 3, seq_length+1)
-        sequence[1, 1] = silence
-        sequence[2, 1] = silence
-        sequence[3, 1] = config.init_silence
-        for (n, (w, p)) in enumerate(zip(words, phonemes))
-            sequence[1, 1+n] = string2id[w]
-            sequence[2, 1+n] = string2id[p]
-            if !isnothing(ph_space_duration) && p in keys(ph_space_duration)
-                min, max = ph_space_duration[p]
-                space_duration = rand(min:max)
-                sequence[3, 1+n] = space_duration
-            else
-                sequence[3, 1+n] = ph_duration[p]
-            end
-        end
-    else
-        sequence = fill(silence, 3, seq_length)
-        for (n, (w, p)) in enumerate(zip(words, phonemes))
-            sequence[1, n] = string2id[w]
-            sequence[2, n] = string2id[p]
-            if !isnothing(ph_space_duration) && p in keys(ph_space_duration)
-                min, max = ph_space_duration[p]
-                space_duration = rand(min:max)
-                sequence[3, 1+n] = space_duration
-            else
-                sequence[3, 1+n] = ph_duration[p]
-            end
-        end
+    sequence = fill(silence, 3, seq_length+1)
+    sequence[1, 1] = silence
+    sequence[2, 1] = silence
+    sequence[3, 1] = init_silence
+    for (n, (w, p)) in enumerate(zip(words, phonemes))
+        sequence[1, 1+n] = string2id[w]
+        sequence[2, 1+n] = string2id[p]
+        sequence[3, 1+n] = ph_duration[p]
     end
 
     line_id = (phonemes=2, words=1, duration=3)
@@ -163,7 +116,7 @@
 
 # Example
 """
-function sign_intervals(sign::Symbol, sequence, time::Float32=0.f0)
+function sign_intervals(sign::Symbol, sequence)
     @unpack dict, id2string, string2id, sequence, symbols, line_id = sequence
     ## Identify the line of the sequence that contains the sign
     sign_line_id = -1
@@ -179,9 +132,9 @@
 
     ## Find the intervals where the sign is present
     intervals = Vector{Vector{Float32}}()
-    cum_duration = cumsum(sequence[line_id.duration,:]) .+ time 
+    cum_duration = cumsum(sequence[line_id.duration,:])
     _end = 1
-    interval = [-1.0, -1.0]
+    interval = [-1, -1]
     my_seq = sequence[sign_line_id, :]
     while !isnothing(_end)  || !isnothing(_start)
         _start = findfirst(x -> x == string2id[sign], my_seq[_end:end])
@@ -260,169 +213,6 @@
 end
 
 """
-<<<<<<< HEAD
-    generate_random_word_sequence(sequence_length, dictionary, silence_symbol; silent_intervals=1, weights=nothing)
-
-Generate a random word sequence of a given length using a dictionary of words and their corresponding phonemes.
-
-# Arguments
-- `sequence_length::Int`: The desired length of the word sequence.
-- `dictionary::Dict{Symbol, Vector{Symbol}}`: A dictionary mapping words to their corresponding phonemes.
-- `silence_symbol::Symbol`: The symbol representing silence in the word sequence.
-
-# Optional Arguments
-- `silent_intervals::Int = 1`: The number of silent intervals between words.
-- `weights::Union{Nothing, Vector{Float64}} = nothing`: The weights assigned to each word in the dictionary. If `nothing`, all words have equal weight.
-
-# Returns
-- `words::Vector{Symbol}`: The generated word sequence.
-- `phonemes::Vector{Symbol}`: The corresponding phonemes for each word in the sequence.
-"""
-function generate_random_word_sequence(
-    sequence_length::Int,
-    dictionary::Dict{Symbol, Vector{Symbol}},
-    silence_symbol::Symbol;
-    silent_intervals = 1,
-    weights = nothing,
-    add_space=false
-)
-    dict_words = collect(keys(dictionary))
-
-    weights = isnothing(weights) ? fill(1, length(dict_words)) : [weights[word] for word in dict_words]
-    weights = StatsBase.Weights(weights)
-
-    word_frequency = Dict{Symbol,Int}()
-    words, phonemes = [], []
-
-    remaining_words = copy(dict_words)
-    make_equal = true
-
-    while length(words) < sequence_length
-        current_word = choose_word(make_equal, remaining_words, dict_words, weights, word_frequency)
-        word_phonemes = dictionary[current_word]
-
-        if haskey(word_frequency, current_word)
-            word_frequency[current_word] += 1
-        else
-            word_frequency[current_word] = 1
-        end
-
-        if should_fill_with_silence(word_phonemes, silent_intervals, sequence_length, length(words))
-            fill_with_silence!(words, phonemes, silence_symbol, sequence_length - length(words))
-        else
-            append_word_and_phonemes!(words, phonemes, current_word, word_phonemes, silence_symbol, silent_intervals, add_space)
-        end
-    end
-
-    return words, phonemes
-end
-
-"""
-    choose_word(make_equal, remaining_words, dict_words, weights, word_frequency)
-
-Choose a word from the given list of words based on the specified criteria.
-
-Arguments:
-- `make_equal`: A boolean indicating whether the words should be chosen with equal probability.
-- `remaining_words`: A list of words that have not been chosen yet.
-- `dict_words`: A list of all available words.
-- `weights`: A list of weights corresponding to each word in `dict_words`.
-- `word_frequency`: A dictionary mapping words to their frequencies.
-
-Returns:
-- A word chosen based on the specified criteria.
-"""
-function choose_word(make_equal, remaining_words, dict_words, weights, word_frequency)
-    if make_equal
-        return !isempty(remaining_words) ? pop!(remaining_words) :
-               StatsBase.sample(dict_words, StatsBase.Weights([exp(-word_frequency[word]) for word in dict_words]))
-    else
-        return StatsBase.sample(dict_words, weights)
-    end
-end
-
-"""
-    should_fill_with_silence(word_phonemes, silent_intervals, sequence_length, current_length)
-
-Check if the remaining sequence should be filled with silence.
-
-Arguments:
-- `word_phonemes`: The number of phonemes in the current word.
-- `silent_intervals`: The number of silent intervals.
-- `sequence_length`: The total length of the sequence.
-- `current_length`: The current length of the sequence.
-
-Returns:
-- A boolean indicating whether the remaining sequence should be filled with silence.
-"""
-function should_fill_with_silence(word_phonemes, silent_intervals, sequence_length, current_length)
-    return length(word_phonemes) + silent_intervals > sequence_length - current_length
-end
-
-"""
-    fill_with_silence!(words, phonemes, silence_symbol, fill_count)
-
-Fill the given lists with silence symbols.
-
-Arguments:
-- `words`: A list of words.
-- `phonemes`: A list of phonemes.
-- `silence_symbol`: The symbol representing silence.
-- `fill_count`: The number of times to fill with silence.
-"""
-function fill_with_silence!(words, phonemes, silence_symbol, fill_count)
-    for _ in 1:fill_count
-        push!(words, silence_symbol)
-        push!(phonemes, silence_symbol)
-    end
-end
-
-"""
-    append_word_and_phonemes!(words, phonemes, word, phonemes_list, silence_symbol, silent_intervals)
-
-Append a word and its corresponding phonemes to the given lists.
-
-Arguments:
-- `words`: A list of words.
-- `phonemes`: A list of phonemes.
-- `word`: The word to append.
-- `phonemes_list`: A list of phonemes corresponding to the word.
-- `silence_symbol`: The symbol representing silence.
-- `silent_intervals`: The number of silent intervals to append after the word.
-"""
-function append_word_and_phonemes!(words, phonemes, word, phonemes_list, silence_symbol, silent_intervals, add_space)
-    for (i, ph) in enumerate(phonemes_list)
-        push!(phonemes, ph)
-        push!(words, word)
-        
-        # Only add space if the phoneme is not the last one in the list
-        if add_space && i < length(phonemes_list)
-            push!(phonemes, Symbol("_" * string(word)))
-            push!(words, word)
-        end
-    end
-    
-
-    for _ = 1:silent_intervals
-        push!(words, silence_symbol)
-        push!(phonemes, silence_symbol)
-    end
-end
-
-# function silence_sequence!(seq::Encoding)
-#     @assert(length(seq.populations) == seq.silence)
-#     @assert(seq.populations[seq.silence] == [])
-#     fill!(seq.sequence, seq.silence)
-# end
-
-# function silence_sequence(seq::Encoding)
-#     new_seq = deepcopy(seq)
-#     silence_sequence!(new_seq)
-#     return new_seq
-# end
-
-export generate_sequence, sign_intervals, time_in_interval, sequence_end, generate_lexicon, start_interval, generate_random_word_sequence 
-=======
     getdictionary(words::Vector{Union{String, Symbol}})
 
 Create a dictionary mapping each word in `words` to a vector of symbols representing its letters.
@@ -492,5 +282,4 @@
 end
 
 
-export generate_sequence, sign_intervals, time_in_interval, sequence_end, generate_lexicon, start_interval, getdictionary, getduration, getphonemes, symbolnames, getcells
->>>>>>> 629c5af1
+export generate_sequence, sign_intervals, time_in_interval, sequence_end, generate_lexicon, start_interval, getdictionary, getduration, getphonemes, symbolnames, getcells