using StatsBase

"""
    generate_lexicon(config)

Generate a lexicon based on the given configuration.

# Arguments
- `config`: A dictionary containing the configuration parameters.
    - `ph_duration`: The duration of each phoneme.
    - `dictionary`: A dictionary mapping words to phonemes.

# Returns
A named tuple containing the following fields:
- `id2string`: A mapping from numbers to symbols.
- `string2id`: A mapping from symbols to numbers.
- `dict`: The input dictionary.
- `symbols`: A tuple containing the phonemes and words.
- `ph_duration`: The duration of each phoneme.
- `silence_symbol`: The symbol representing silence.

"""
function generate_lexicon(config)
    @unpack ph_duration, dictionary, add_space = config

    all_words = collect(keys(dictionary)) |> Set |> collect |> sort |> Vector{Symbol}
    all_phonemes = collect(values(dictionary)) |> Iterators.flatten |> Set |> collect |> sort |> Vector{Symbol}
    symbols = collect(union(all_words,all_phonemes))

    ## create mapping between numbers and phonemes
    mapping = Dict{Int, Symbol}()
    r_mapping = Dict{Symbol, Int}()
    for (n, s) in enumerate(all_words)
        push!(mapping, n => s)
        push!(r_mapping, s => n)
    end
    for (n, s) in enumerate(all_phonemes)
        n = n + length(all_words)
        push!(mapping, n => s)
        push!(r_mapping, s => n)
    end

    ## Add the silence symbol
    silence_symbol = :_
    silence = length(symbols) + 1
    push!(mapping, silence => silence_symbol)
    push!(r_mapping, silence_symbol => silence)

    # Add the phoneme space symbol
    if add_space
        for (n, s) in enumerate(all_words)
            n = n + length(symbols) + 2
            ph_space_symbol = Symbol("_" * string(s))  # Get the matching symbol for ph
            push!(mapping, n => ph_space_symbol)
            push!(r_mapping, ph_space_symbol => n)
        end
    end

    return (id2string = mapping, 
            string2id = r_mapping, 
            dict=dictionary, 
            symbols=(phonemes = all_phonemes, 
            words = all_words), 
            ph_duration = ph_duration, 
            silence_symbol = silence_symbol)
end

"""
    generate_sequence(lexicon, config, seed=nothing)

Generate a sequence of words and phonemes based on the provided lexicon and configuration.

# Arguments
- `lexicon`: A dictionary containing the lexicon information.
    - `dict`: A dictionary mapping words and phonemes to their corresponding IDs.
    - `id2string`: A dictionary mapping IDs to their corresponding words and phonemes.
    - `string2id`: A dictionary mapping words and phonemes to their corresponding IDs.
    - `symbols`: A list of symbols in the lexicon.
    - `silence_symbol`: The symbol representing silence.
    - `ph_duration`: A dictionary mapping phonemes to their corresponding durations.

# Returns
A named tuple containing the lexicon information and the generated sequence.

"""
function generate_sequence(lexicon, seq_function::Function, seed=nothing; init_silence=1s, kwargs...)

    words, phonemes, seq_length = seq_function(
                        lexicon;        
                        kwargs...
                    )

<<<<<<< HEAD
    @unpack seq_length, ph_space_duration = config
    @unpack dict, id2string, string2id, symbols, silence_symbol, ph_duration = lexicon
    silent_intervals = 1
    if !isnothing(ph_space_duration) add_space = true else add_space = false end
    words, phonemes = generate_random_word_sequence(
        seq_length,
        dict,
        silence_symbol,
        silent_intervals=silent_intervals,
        add_space=add_space;
    )

    ## create the populations
    ## sequence from the initial word sequence
    silence = string2id[silence_symbol]
    if haskey(config,:init_silence)
        sequence = fill(silence, 3, seq_length+1)
        sequence[1, 1] = silence
        sequence[2, 1] = silence
        sequence[3, 1] = config.init_silence
        for (n, (w, p)) in enumerate(zip(words, phonemes))
            sequence[1, 1+n] = string2id[w]
            sequence[2, 1+n] = string2id[p]
            if !isnothing(ph_space_duration) && p in keys(ph_space_duration)
                min, max = ph_space_duration[p]
                space_duration = rand(min:max)
                sequence[3, 1+n] = space_duration
            else
                sequence[3, 1+n] = ph_duration[p]
            end
        end
    else
        sequence = fill(silence, 3, seq_length)
        for (n, (w, p)) in enumerate(zip(words, phonemes))
            sequence[1, n] = string2id[w]
            sequence[2, n] = string2id[p]
            if !isnothing(ph_space_duration) && p in keys(ph_space_duration)
                min, max = ph_space_duration[p]
                space_duration = rand(min:max)
                sequence[3, 1+n] = space_duration
            else
                sequence[3, 1+n] = ph_duration[p]
            end
        end
=======
    @unpack dict, id2string, string2id, symbols, silence_symbol, ph_duration = lexicon
    ## create the populations
    ## sequence from the initial word sequence
    silence = string2id[silence_symbol]
    sequence = fill(silence, 3, seq_length+1)
    sequence[1, 1] = silence
    sequence[2, 1] = silence
    sequence[3, 1] = init_silence
    for (n, (w, p)) in enumerate(zip(words, phonemes))
        sequence[1, 1+n] = string2id[w]
        sequence[2, 1+n] = string2id[p]
        sequence[3, 1+n] = ph_duration[p]
>>>>>>> 3e1900a3
    end

    line_id = (phonemes=2, words=1, duration=3)
    sequence = (;lexicon...,
                sequence=sequence,
                line_id = line_id)

end

"""
    sign_intervals(sign::Symbol, sequence)

Given a sign symbol and a sequence, this function identifies the line of the sequence that contains the sign and finds the intervals where the sign is present. The intervals are returned as a vector of vectors, where each inner vector represents an interval and contains two elements: the start time and the end time of the interval.

# Arguments
- `sign::Symbol`: The sign symbol to search for in the sequence.
- `sequence`: The sequence object containing the sign and other information.

# Returns
- `intervals`: A vector of vectors representing the intervals where the sign is present in the sequence.

# Example
"""
function sign_intervals(sign::Symbol, sequence, time::Float32=0.f0)
    @unpack dict, id2string, string2id, sequence, symbols, line_id = sequence
    ## Identify the line of the sequence that contains the sign
    sign_line_id = -1
    for k in keys(symbols)
        if sign in getfield(symbols,k)
            sign_line_id = getfield(line_id,k)
            break
        end
    end
    if sign_line_id == -1
        throw(ErrorException("Sign index not found"))
    end

    ## Find the intervals where the sign is present
    intervals = Vector{Vector{Float32}}()
    cum_duration = cumsum(sequence[line_id.duration,:]) .+ time 
    _end = 1
    interval = [-1.0, -1.0]
    my_seq = sequence[sign_line_id, :]
    while !isnothing(_end)  || !isnothing(_start)
        _start = findfirst(x -> x == string2id[sign], my_seq[_end:end])
        if isnothing(_start)
            break
        else
            _start += _end-1
        end
        _end  = findfirst(x -> x != string2id[sign], my_seq[_start:end]) + _start - 1
        interval[1] = cum_duration[_start] - sequence[line_id.duration,_start]
        interval[2] = cum_duration[_end-1]
        push!(intervals, interval)
    end
    return intervals
end

"""
    sequence_end(seq)

Return the end of the sequence.

# Arguments
- `seq`: A sequence object containing `line_id` and `sequence` fields.

# Returns
- The sum of the values in the `sequence` array at the `line_id.duration` index.

"""
function sequence_end(seq)
    @unpack line_id, sequence = seq
    return sum(sequence[line_id.duration, :])
end

"""
    time_in_interval(x, intervals)

Return true if the time `x` is in any of the intervals.

# Arguments
- `x`: A Float32 value representing the time.
- `intervals`: A vector of vectors, where each inner vector represents an interval with two Float32 values.

# Returns
- `true` if `x` is in any of the intervals, `false` otherwise.

"""
function time_in_interval(x::Float32, intervals::Vector{Vector{Float32}})
    for interval in intervals
        if x >= interval[1] && x <= interval[2]
            return true
        end
    end
    return false
end

"""
    start_interval(x, intervals)

Return the start of the interval that contains the time `x`.

# Arguments
- `x`: A Float32 value representing the time.
- `intervals`: A vector of vectors, where each inner vector represents an interval with two Float32 values.

# Returns
- The start of the interval that contains `x`, or -1 if `x` is not in any of the intervals.

"""
function start_interval(x::Float32, intervals::Vector{Vector{Float32}})
    for interval in intervals
        if x >= interval[1] && x <= interval[2]
            return interval[1]
        end
    end
    return -1
end

<<<<<<< HEAD
"""
    generate_random_word_sequence(sequence_length, dictionary, silence_symbol; silent_intervals=1, weights=nothing)

Generate a random word sequence of a given length using a dictionary of words and their corresponding phonemes.

# Arguments
- `sequence_length::Int`: The desired length of the word sequence.
- `dictionary::Dict{Symbol, Vector{Symbol}}`: A dictionary mapping words to their corresponding phonemes.
- `silence_symbol::Symbol`: The symbol representing silence in the word sequence.

# Optional Arguments
- `silent_intervals::Int = 1`: The number of silent intervals between words.
- `weights::Union{Nothing, Vector{Float64}} = nothing`: The weights assigned to each word in the dictionary. If `nothing`, all words have equal weight.

# Returns
- `words::Vector{Symbol}`: The generated word sequence.
- `phonemes::Vector{Symbol}`: The corresponding phonemes for each word in the sequence.
"""
function generate_random_word_sequence(
    sequence_length::Int,
    dictionary::Dict{Symbol, Vector{Symbol}},
    silence_symbol::Symbol;
    silent_intervals = 1,
    weights = nothing,
    add_space=false
)
    dict_words = collect(keys(dictionary))

    weights = isnothing(weights) ? fill(1, length(dict_words)) : [weights[word] for word in dict_words]
    weights = StatsBase.Weights(weights)

    word_frequency = Dict{Symbol,Int}()
    words, phonemes = [], []

    remaining_words = copy(dict_words)
    make_equal = true

    while length(words) < sequence_length
        current_word = choose_word(make_equal, remaining_words, dict_words, weights, word_frequency)
        word_phonemes = dictionary[current_word]

        if haskey(word_frequency, current_word)
            word_frequency[current_word] += 1
        else
            word_frequency[current_word] = 1
        end

        if should_fill_with_silence(word_phonemes, silent_intervals, sequence_length, length(words))
            fill_with_silence!(words, phonemes, silence_symbol, sequence_length - length(words))
        else
            append_word_and_phonemes!(words, phonemes, current_word, word_phonemes, silence_symbol, silent_intervals, add_space)
        end
    end

    return words, phonemes
end

"""
    choose_word(make_equal, remaining_words, dict_words, weights, word_frequency)

Choose a word from the given list of words based on the specified criteria.

Arguments:
- `make_equal`: A boolean indicating whether the words should be chosen with equal probability.
- `remaining_words`: A list of words that have not been chosen yet.
- `dict_words`: A list of all available words.
- `weights`: A list of weights corresponding to each word in `dict_words`.
- `word_frequency`: A dictionary mapping words to their frequencies.

Returns:
- A word chosen based on the specified criteria.
"""
function choose_word(make_equal, remaining_words, dict_words, weights, word_frequency)
    if make_equal
        return !isempty(remaining_words) ? pop!(remaining_words) :
               StatsBase.sample(dict_words, StatsBase.Weights([exp(-word_frequency[word]) for word in dict_words]))
    else
        return StatsBase.sample(dict_words, weights)
    end
end

"""
    should_fill_with_silence(word_phonemes, silent_intervals, sequence_length, current_length)

Check if the remaining sequence should be filled with silence.

Arguments:
- `word_phonemes`: The number of phonemes in the current word.
- `silent_intervals`: The number of silent intervals.
- `sequence_length`: The total length of the sequence.
- `current_length`: The current length of the sequence.

Returns:
- A boolean indicating whether the remaining sequence should be filled with silence.
"""
function should_fill_with_silence(word_phonemes, silent_intervals, sequence_length, current_length)
    return length(word_phonemes) + silent_intervals > sequence_length - current_length
end

"""
    fill_with_silence!(words, phonemes, silence_symbol, fill_count)

Fill the given lists with silence symbols.

Arguments:
- `words`: A list of words.
- `phonemes`: A list of phonemes.
- `silence_symbol`: The symbol representing silence.
- `fill_count`: The number of times to fill with silence.
"""
function fill_with_silence!(words, phonemes, silence_symbol, fill_count)
    for _ in 1:fill_count
        push!(words, silence_symbol)
        push!(phonemes, silence_symbol)
    end
end

"""
    append_word_and_phonemes!(words, phonemes, word, phonemes_list, silence_symbol, silent_intervals)

Append a word and its corresponding phonemes to the given lists.

Arguments:
- `words`: A list of words.
- `phonemes`: A list of phonemes.
- `word`: The word to append.
- `phonemes_list`: A list of phonemes corresponding to the word.
- `silence_symbol`: The symbol representing silence.
- `silent_intervals`: The number of silent intervals to append after the word.
"""
function append_word_and_phonemes!(words, phonemes, word, phonemes_list, silence_symbol, silent_intervals, add_space)
    for (i, ph) in enumerate(phonemes_list)
        push!(phonemes, ph)
        push!(words, word)
        
        # Only add space if the phoneme is not the last one in the list
        if add_space && i < length(phonemes_list)
            push!(phonemes, Symbol("_" * string(word)))
            push!(words, word)
        end
    end
    

    for _ = 1:silent_intervals
        push!(words, silence_symbol)
        push!(phonemes, silence_symbol)
    end
end

# function silence_sequence!(seq::Encoding)
#     @assert(length(seq.populations) == seq.silence)
#     @assert(seq.populations[seq.silence] == [])
#     fill!(seq.sequence, seq.silence)
# end

# function silence_sequence(seq::Encoding)
#     new_seq = deepcopy(seq)
#     silence_sequence!(new_seq)
#     return new_seq
# end

export generate_sequence, sign_intervals, time_in_interval, sequence_end, generate_lexicon, start_interval, generate_random_word_sequence 
=======
export generate_sequence, sign_intervals, time_in_interval, sequence_end, generate_lexicon, start_interval
>>>>>>> 3e1900a3
<|MERGE_RESOLUTION|>--- conflicted
+++ resolved
@@ -90,7 +90,6 @@
                         kwargs...
                     )
 
-<<<<<<< HEAD
     @unpack seq_length, ph_space_duration = config
     @unpack dict, id2string, string2id, symbols, silence_symbol, ph_duration = lexicon
     silent_intervals = 1
@@ -135,20 +134,6 @@
                 sequence[3, 1+n] = ph_duration[p]
             end
         end
-=======
-    @unpack dict, id2string, string2id, symbols, silence_symbol, ph_duration = lexicon
-    ## create the populations
-    ## sequence from the initial word sequence
-    silence = string2id[silence_symbol]
-    sequence = fill(silence, 3, seq_length+1)
-    sequence[1, 1] = silence
-    sequence[2, 1] = silence
-    sequence[3, 1] = init_silence
-    for (n, (w, p)) in enumerate(zip(words, phonemes))
-        sequence[1, 1+n] = string2id[w]
-        sequence[2, 1+n] = string2id[p]
-        sequence[3, 1+n] = ph_duration[p]
->>>>>>> 3e1900a3
     end
 
     line_id = (phonemes=2, words=1, duration=3)
@@ -268,7 +253,6 @@
     return -1
 end
 
-<<<<<<< HEAD
 """
     generate_random_word_sequence(sequence_length, dictionary, silence_symbol; silent_intervals=1, weights=nothing)
 
@@ -430,7 +414,4 @@
 #     return new_seq
 # end
 
-export generate_sequence, sign_intervals, time_in_interval, sequence_end, generate_lexicon, start_interval, generate_random_word_sequence 
-=======
-export generate_sequence, sign_intervals, time_in_interval, sequence_end, generate_lexicon, start_interval
->>>>>>> 3e1900a3
+export generate_sequence, sign_intervals, time_in_interval, sequence_end, generate_lexicon, start_interval, generate_random_word_sequence 