module SNNUtils

using Requires
using SpikingNeuralNetworks
SNN.@load_units
using DrWatson
using Parameters
using Random
using Distributions
using Printf
using JLD
using Serialization
using BSON
using JSON
using ThreadTools
using RollingFunctions
using StatsBase
using Statistics
using MLJ


# include("structs.jl")
include("stimuli/base.jl")
include("models/models.jl")
include("analysis/performance.jl")
include("analysis/classifiers.jl")
include("analysis/EI_balance.jl")
include("analysis/weights.jl")
include("analysis/classifiers.jl")

<<<<<<< HEAD
# function __init__()
#     # @require Plots = "91a5bcdd-55d7-5caf-9e0b-520d859cae80" include("plot.jl")
#     @require MLJ = "add582a8-e3ab-11e8-2d5e-e98b27df1bc7" include("analysis/classifiers.jl")
# end
=======
>>>>>>> 31e776a5

end

<|MERGE_RESOLUTION|>--- conflicted
+++ resolved
@@ -28,13 +28,6 @@
 include("analysis/weights.jl")
 include("analysis/classifiers.jl")
 
-<<<<<<< HEAD
-# function __init__()
-#     # @require Plots = "91a5bcdd-55d7-5caf-9e0b-520d859cae80" include("plot.jl")
-#     @require MLJ = "add582a8-e3ab-11e8-2d5e-e98b27df1bc7" include("analysis/classifiers.jl")
-# end
-=======
->>>>>>> 31e776a5
 
 end
 
