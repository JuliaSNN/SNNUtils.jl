--- conflicted
+++ resolved
@@ -2,11 +2,8 @@
 using MLJ
 using CategoricalArrays
 using StatsBase
-<<<<<<< HEAD
-=======
 using MultivariateStats
 using LinearAlgebra
->>>>>>> 31e776a5
     
 """
     SVCtrain(Xs, ys; seed=123, p=0.6)
@@ -27,11 +24,7 @@
     y = string.(ys)
     y = CategoricalVector(string.(ys))
     @assert length(y) == size(Xs, 2)
-<<<<<<< HEAD
-    train, test = partition(eachindex(y), p, shuffle=true, rng=seed)
-=======
     train, test = partition(eachindex(y), p, rng=seed, stratify=y)
->>>>>>> 31e776a5
 
     ZScore = StatsBase.fit(StatsBase.ZScoreTransform, X[:,train], dims=2)
     Xtrain = StatsBase.transform(ZScore, X[:,train])
@@ -40,12 +33,6 @@
     ytest = y[test]
 
     @assert size(Xtrain, 2) == length(ytrain)
-<<<<<<< HEAD
-    # classifier = svmtrain(Xtrain, ytrain)
-    SVMClassifier = MLJ.@load SVC pkg=LIBSVM
-    svm = SVMClassifier(;kernel=LIBSVM.Kernel.Linear)
-    mach = machine(svm, Xtrain', ytrain, scitype_check_level=0) |> MLJ.fit!
-=======
     mach = svmtrain(Xtrain, ytrain, kernel=Kernel.Linear)
     ŷ, decision_values = svmpredict(mach, Xtest);
     if labels
@@ -86,16 +73,10 @@
     #     sleep(5)
     #     return
     # end
->>>>>>> 31e776a5
 
     # ŷ, classes = svmpredict(classifier, Xtest);
     
     # @info "Accuracy: $(mean(ŷ .== ytest) * 100)"
-<<<<<<< HEAD
-    return mean(ŷ .== ytest), ŷ, ytest, test
-end
-=======
->>>>>>> 31e776a5
 
 """
     spikecount_features(pop::T, offsets::Vector)  where T <: AbstractPopulation
@@ -159,15 +140,10 @@
 
 ## Arguments
 - `model`: The spiking neural network model, containg the target.
-<<<<<<< HEAD
-- `seq`: The sequence of symbols to be recognized.
-- `interval`: The time interval during which the activity is measured. Default is `[0ms, 100ms]`. 0 being the offset
-=======
 - `seq`::NamedTuple the sequence object with the order of presentations. It must contains:
     - `line_id`: The line id of the seq.sequence.
     - `sequence`: An array with: [words, offset, interval_type, onset_time, offset_time]. 
 - `target_interval`::Symbol The type of interval to be used for the target. Default is `:offset`.
->>>>>>> 31e776a5
 - `pop`: The population whose spike will be computed. Default is `:E`.
 
 ## Returns
@@ -209,16 +185,12 @@
         unlock(my_lock)
     end
 
-<<<<<<< HEAD
-    return confusion_matrix./occurences'
-=======
     rand_score = rand(length(word_assemblies), length(word_assemblies))
     z= tr(rand_score)/sum(rand_score) 
     score = (tr(confusion_matrix)/sum(confusion_matrix) - z) / (1 - z)
 
 
     return score, copy(confusion_matrix), copy(activity_matrix)
->>>>>>> 31e776a5
 end
 
 function score_activity_disjoint(model, seq, interval=[0ms, 100ms]; pops=[:E_GAP, :E_COINC], target=:d) # CHANGED added target
@@ -316,34 +288,6 @@
     return scores, params
 end
 
-<<<<<<< HEAD
-function compute_confusion_matrix(ŷ, ytest)
-    classes = unique(vcat(ŷ, ytest))  # All unique classes (predicted and true)
-    n_classes = length(classes)
-    
-    # Map each class to an index for matrix construction
-    class_to_idx = Dict(c => i for (i, c) in enumerate(classes))
-    
-    # Initialize the confusion matrix
-    confusion_matrix = zeros(Int, n_classes, n_classes)
-    
-    # Populate the confusion matrix
-    for (pred, true_label) in zip(ŷ, ytest)
-        pred_idx = class_to_idx[pred]
-        true_idx = class_to_idx[true_label]
-        confusion_matrix[pred_idx, true_idx] += 1
-    end
-
-    class_totals = sum(confusion_matrix, dims=1)  # Column-wise totals
-    confusion_matrix = confusion_matrix ./ class_totals
-    
-    return confusion_matrix
-end
-
-
-
-export SVCtrain, spikecount_features, sym_features, score_activity, compute_confusion_matrix, score_activity_disjoint, score_activity_stack
-=======
 function symbols_to_int(symbols)
     v = unique(symbols)
     n = length(v)
@@ -367,5 +311,4 @@
 end
 
 
-export SVCtrain, spikecount_features, sym_features, score_spikes, pca
->>>>>>> 31e776a5
+export SVCtrain, spikecount_features, sym_features, score_spikes, pca